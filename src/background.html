<html>
<body>
  <!-- need a textarea because this is the only way to copy texts when calling from a context menu item -->
  <textarea id="result-markdown" readonly="readonly"></textarea>
<<<<<<< HEAD
  <script src="to-markdown.js" type="text/javascript"></script>
=======
  <script src="options.js" type="text/javascript"></script>
>>>>>>> 27f80429
  <script src="markdown.js" type="text/javascript"></script>
  <script src="copy-as-markdown.js" type="text/javascript"></script>
  <script src="context-menu.js" type="text/javascript"></script>
  <script src="command.js" type="text/javascript"></script>
  <script src="service.js" type="text/javascript"></script>
</body>
</html><|MERGE_RESOLUTION|>--- conflicted
+++ resolved
@@ -2,11 +2,8 @@
 <body>
   <!-- need a textarea because this is the only way to copy texts when calling from a context menu item -->
   <textarea id="result-markdown" readonly="readonly"></textarea>
-<<<<<<< HEAD
   <script src="to-markdown.js" type="text/javascript"></script>
-=======
   <script src="options.js" type="text/javascript"></script>
->>>>>>> 27f80429
   <script src="markdown.js" type="text/javascript"></script>
   <script src="copy-as-markdown.js" type="text/javascript"></script>
   <script src="context-menu.js" type="text/javascript"></script>
